--- conflicted
+++ resolved
@@ -13,12 +13,7 @@
       <IncludeAssets>runtime; build; native; contentfiles; analyzers; buildtransitive</IncludeAssets>
       <PrivateAssets>all</PrivateAssets>
     </PackageReference>
-<<<<<<< HEAD
     <PackageReference Include="Microsoft.EntityFrameworkCore.InMemory" Version="5.0.3" />
-    <PackageReference Include="Microsoft.EntityFrameworkCore.SqlServer" Version="5.0.2" />
-=======
-    <PackageReference Include="Microsoft.EntityFrameworkCore.InMemory" Version="5.0.2" />
     <PackageReference Include="Microsoft.EntityFrameworkCore.SqlServer" Version="5.0.3" />
->>>>>>> bad78111
   </ItemGroup>
 </Project>